<<<<<<< HEAD
=======
use std::path::Path;

>>>>>>> 0299ce7d
fn main() {
    // Check that frontend assets have been built (required for embedding)
    // Only check in release mode since dev mode serves files directly
    #[cfg(not(debug_assertions))]
    {
<<<<<<< HEAD
        use std::path::Path;
=======
>>>>>>> 0299ce7d
        let frontend_dist = Path::new("frontend/dist");
        if !frontend_dist.exists() {
            eprintln!("\n❌ ERROR: Frontend assets not found at 'frontend/dist/'\n");
            eprintln!("The frontend must be built before compiling the Rust binary.\n");
            eprintln!("Quick fix:");
            eprintln!("  ./scripts/build.sh\n");
            eprintln!("Or manually:");
            eprintln!("  cd frontend");
            eprintln!("  npm install");
            eprintln!("  npm run build");
            eprintln!("  cd ..");
            eprintln!("  cargo build --release\n");
            std::process::exit(1);
        }
    }

    // Enables static linking of the vcruntime library on Windows builds
    static_vcruntime::metabuild();
}<|MERGE_RESOLUTION|>--- conflicted
+++ resolved
@@ -1,17 +1,9 @@
-<<<<<<< HEAD
-=======
-use std::path::Path;
-
->>>>>>> 0299ce7d
 fn main() {
     // Check that frontend assets have been built (required for embedding)
     // Only check in release mode since dev mode serves files directly
     #[cfg(not(debug_assertions))]
     {
-<<<<<<< HEAD
         use std::path::Path;
-=======
->>>>>>> 0299ce7d
         let frontend_dist = Path::new("frontend/dist");
         if !frontend_dist.exists() {
             eprintln!("\n❌ ERROR: Frontend assets not found at 'frontend/dist/'\n");
