mod alerts;
mod api;
mod changes;
mod cli;
mod config;
mod database;
mod error;
mod explore;
mod hash;
mod items;
mod progress;
mod query;
mod reports;
mod roots;
mod scan_manager;
mod scanner;
mod scans;
mod schedules;
mod schema;
mod server;
mod sort;
mod utils;
mod validate;

use std::path::PathBuf;
use std::time::Instant;

use chrono::Local;
use cli::Cli;
use config::Config;
use database::Database;
use directories::ProjectDirs;
use flexi_logger::{Cleanup, Criterion, DeferredNow, FileSpec, Logger, Naming, Record};
use log::{error, info};

/// Custom log format with microsecond timestamps for performance analysis
fn perf_format(
    w: &mut dyn std::io::Write,
    now: &mut DeferredNow,
    record: &Record,
) -> std::io::Result<()> {
    write!(
        w,
        "{} [{}] {}",
        now.format("%Y-%m-%d %H:%M:%S%.6f"),
        record.level(),
        record.args()
    )
}

fn main() -> Result<(), Box<dyn std::error::Error>> {
    let project_dirs =
        ProjectDirs::from("", "", "fspulse").expect("Could not determine project directories");

    Config::load_config(&project_dirs)?;

    setup_logging(&project_dirs);

    // Initialize database connection pool
    Database::init()?;

    // Mark the start time and log a timestamped message
    let start = Instant::now();
    let now = Local::now();
    info!("fspulse starting at {}", now.format("%Y-%m-%d %H:%M:%S"));

    // Run the command line handler
    let result = Cli::handle_command_line();

    let duration = start.elapsed();

    match result {
        Ok(()) => {
            info!("fspulse completed successfully in {duration:.2?}");
            Ok(())
        }
        Err(err) => {
            error!("fspulse exited with error in {duration:.2?}");
            error!("{err:?}");
            eprint!("{err}");
            Err(err.into())
        }
    }
}

pub fn setup_logging(_project_dirs: &ProjectDirs) {
    let log_levels = format!(
<<<<<<< HEAD
        "fspulse={}, lopdf={}, logging_timer={}, TimerFinished={}, TimerStarting={}, TimerExecuting={}",
        Config::get_logging_fspulse(), Config::get_logging_lopdf(), Config::get_logging_fspulse(), Config::get_logging_fspulse(), Config::get_logging_fspulse(), Config::get_logging_fspulse(),
=======
        "fspulse={}, lopdf={}",
        Config::get_logging_fspulse(),
        Config::get_logging_lopdf()
>>>>>>> d458f99c
    );

    // Use data directory from config (already resolved from FSPULSE_DATA_DIR or default)
    let log_dir = PathBuf::from(Config::get_data_dir()).join("logs");

    Logger::try_with_str(log_levels)
        .unwrap()
        .format(perf_format)
        .log_to_file(FileSpec::default().directory(log_dir))
        .rotate(
            Criterion::Size(u64::MAX),  // Effectively disables size-based rotation
            Naming::TimestampsDirect,   // 💡 Directly logs to a timestamped file (no CURRENT)
            Cleanup::KeepLogFiles(100), // Keep 100 most recent log files
        )
        .start()
        .unwrap();
}<|MERGE_RESOLUTION|>--- conflicted
+++ resolved
@@ -85,14 +85,8 @@
 
 pub fn setup_logging(_project_dirs: &ProjectDirs) {
     let log_levels = format!(
-<<<<<<< HEAD
         "fspulse={}, lopdf={}, logging_timer={}, TimerFinished={}, TimerStarting={}, TimerExecuting={}",
         Config::get_logging_fspulse(), Config::get_logging_lopdf(), Config::get_logging_fspulse(), Config::get_logging_fspulse(), Config::get_logging_fspulse(), Config::get_logging_fspulse(),
-=======
-        "fspulse={}, lopdf={}",
-        Config::get_logging_fspulse(),
-        Config::get_logging_lopdf()
->>>>>>> d458f99c
     );
 
     // Use data directory from config (already resolved from FSPULSE_DATA_DIR or default)
