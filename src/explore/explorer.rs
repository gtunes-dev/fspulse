use crate::query::QueryProcessor;
use crate::{database::Database, error::FsPulseError};

use ratatui::crossterm::event::{
    self, DisableMouseCapture, EnableMouseCapture, Event, KeyCode, KeyEvent, KeyEventKind,
<<<<<<< HEAD
=======
    KeyModifiers,
>>>>>>> c5a57564
};
use ratatui::crossterm::execute;
use ratatui::crossterm::terminal::{
    disable_raw_mode, enable_raw_mode, EnterAlternateScreen, LeaveAlternateScreen,
};
use ratatui::layout::{Alignment, Rect};
use ratatui::widgets::{Block, Clear, Tabs};
use ratatui::{
    backend::CrosstermBackend,
    layout::{Constraint, Direction, Layout},
    style::{Color, Style},
    widgets::{Borders, Paragraph},
    Terminal,
};
use ratatui::{border, symbols, Frame};
use std::io;

use super::column_frame::ColumnFrameView;
use super::domain_model::{ColumnInfo, DomainModel, DomainType, Filter, OrderDirection};
use super::filter_frame::{FilterFrame, FilterFrameView};
use super::filter_popup::{FilterPopupState, FilterPopupWidget};
use super::grid_frame::GridFrameView;
use super::input_box::{InputBoxState, InputBoxWidget};
use super::limit_widget::LimitWidget;
use super::message_box::{MessageBox, MessageBoxType};
use super::utils::{StylePalette, Utils};
use super::view::{SavedView, ViewsListState, ViewsListWidget};
use super::{column_frame::ColumnFrame, grid_frame::GridFrame};

#[derive(Clone, Copy, Debug, PartialEq)]
enum Focus {
    Tabs,
    Filters,
    DataGrid,
    ColumnSelector,
    Limit,
}

#[derive(Debug)]
pub enum ExplorerAction {
    Dismiss,
    RefreshQuery(bool),
    ShowAddFilter(FilterPopupState),
    ShowMessage(MessageBox),
    AddFilter(Filter),
    ShowEditFilter(usize),
    DeleteFilter(usize),
    UpdateFilter(usize, String),
    ShowLimit,
    SetLimit(String),
    ApplyView(&'static SavedView),
}

pub struct Explorer {
    model: DomainModel,
    focus: Focus,
    needs_query_refresh: bool,
    query_resets_selection: bool,
    column_frame: ColumnFrame,
    grid_frame: GridFrame,
    filter_frame: FilterFrame,
    filter_frame_collapsed: bool,
    filter_popup_state: Option<FilterPopupState>,
    message_box: Option<MessageBox>,
    input_box_state: Option<InputBoxState>,
    views_state: Option<ViewsListState>,
}

impl Explorer {
    pub fn new() -> Self {
        Self {
            model: DomainModel::new(),
            focus: Focus::DataGrid,
            needs_query_refresh: true,
            query_resets_selection: true,
            column_frame: ColumnFrame::new(),
            grid_frame: GridFrame::new(),
            filter_frame: FilterFrame::new(),
            filter_frame_collapsed: false,
            filter_popup_state: None,
            message_box: None,
            input_box_state: None,
            views_state: None,
        }
    }

    fn draw(
        &mut self,
        terminal: &mut Terminal<CrosstermBackend<io::Stdout>>,
    ) -> Result<(), FsPulseError> {
        terminal.draw(|f| {
            let full_area = f.area(); // updated here

            // Create layouts and area rects
            let [_, tabs_area, _, view_area, filters_area, center_area, help_area] = Layout::new(
                Direction::Vertical,
                [
                    Constraint::Length(1),                          // Spacer
                    Constraint::Length(1),                          // Tabs
                    Constraint::Length(1),                          // Spacer
                    Constraint::Length(2),                          // View
                    Constraint::Length(self.filter_frame_height()), // Filters
                    Constraint::Min(0),                             // Main content
                    Constraint::Length(1),                          // Help/status
                ],
            )
            .areas(full_area);

            let [left, data] = Layout::new(
                Direction::Horizontal,
                [
                    Constraint::Length(30), // Left (Type + Columns)
                    Constraint::Min(0),     // Right (Data Grid)
                ],
            )
            .areas(center_area);

            // layout the left chunk
            let [limit, columns] = Layout::new(
                Direction::Vertical,
                [Constraint::Length(2), Constraint::Fill(1)],
            )
            .areas(left);

            // -- Borders
            // View
            
            let view_block_set = symbols::border::Set {
                bottom_left: symbols::line::NORMAL.bottom_left,
                bottom_right: symbols::line::NORMAL.bottom_right,
                ..symbols::border::PLAIN
            };
            let view_block = Block::default()
                .border_set(view_block_set)
                .borders(border!(TOP, LEFT, RIGHT))
                .title("View");
            f.render_widget(&view_block, view_area);
            
            // Filter
            let filter_block_set = symbols::border::Set {
                top_left: symbols::line::NORMAL.vertical_right,
                top_right: symbols::line::NORMAL.vertical_left,
                bottom_left: symbols::line::NORMAL.bottom_left,
                bottom_right: symbols::line::NORMAL.bottom_right,
                ..symbols::border::PLAIN
            };
            let filter_block = Block::default()
                .border_set(filter_block_set)
                .borders(border!(TOP, LEFT, RIGHT))
                .title(FilterFrame::frame_title(self.model.current_type()));
            f.render_widget(&filter_block, filters_area);

            // Limit
            let limit_block_set = symbols::border::Set {
                top_left: symbols::line::NORMAL.vertical_right,
                top_right: symbols::line::NORMAL.horizontal_down,
                bottom_left: symbols::line::NORMAL.vertical_right,
                ..symbols::border::PLAIN
            };
            let limit_block = Block::default()
                .border_set(limit_block_set)
                .borders(border!(TOP, LEFT))
                .title("Row Limit");

            f.render_widget(&limit_block, limit);

            // Columns
            let columns_block_set = symbols::border::Set {
                top_left: symbols::line::NORMAL.vertical_right,
                top_right: symbols::line::NORMAL.vertical_left,
                ..symbols::border::PLAIN
            };
            let columns_block = Block::default()
                .border_set(columns_block_set)
                .borders(border!(TOP, LEFT, BOTTOM))
                .title(ColumnFrame::frame_title(self.model.current_type()));
            f.render_widget(&columns_block, columns);

            // Data
            let data_border_set = symbols::border::Set {
                top_left: symbols::line::NORMAL.horizontal_down,
                top_right: symbols::line::NORMAL.vertical_left,
                ..symbols::border::PLAIN
            };
            let data_block = Block::default()
                .border_set(data_border_set)
                .borders(border!(ALL))
                //       .border_type(BorderType::Plain)
                .title(GridFrame::frame_title(self.model.current_type()));

            f.render_widget(&data_block, data);

            let titles = DomainType::all_types().iter().map(|t| t.as_title());

            let mut tabs_width: u16 = DomainType::all_types()
                .iter()
                .map(|l| l.as_title().width() as u16) // Line::width() is in ratatui >=0.25
                .sum::<u16>()
                + ((titles.len().saturating_sub(1)) as u16);

            tabs_width += 3 * 3; // " * " in between each tab

            let tabs_rect: Rect = Utils::center(
                tabs_area,
                Constraint::Length(tabs_width),
                Constraint::Length(tabs_area.height),
            );

            let tabs_highlight = match self.focus {
                Focus::Tabs => StylePalette::TabHighlight.style(),
                _ => StylePalette::Tab.style(),
            };

            let tabs_block = Block::default();

            let tabs = Tabs::new(titles)
                .block(tabs_block)
                .highlight_style(tabs_highlight)
                .divider(symbols::DOT)
                .select(self.model.current_type().index());
            f.render_widget(tabs, tabs_rect);

            self.render_view_frame(view_block.inner(view_area), f);

            self.render_filter_frame(filter_block.inner(filters_area), f);

            let limit_widget = LimitWidget::new(
                self.model.current_limit(),
                matches!(self.focus, Focus::Limit),
            );
            f.render_widget(limit_widget, limit_block.inner(limit));

            let column_frame_view = ColumnFrameView::new(
                &mut self.column_frame,
                &self.model,
                matches!(self.focus, Focus::ColumnSelector),
            );
            f.render_widget(column_frame_view, columns_block.inner(columns));

            // Draw right (data grid)
            let grid_frame_view = GridFrameView::new(
                &mut self.grid_frame,
                &self.model,
                matches!(self.focus, Focus::DataGrid),
            );
            f.render_widget(grid_frame_view, data_block.inner(data));

            let help_paragraph = Paragraph::new(self.help_text())
                .style(Style::default().bg(Color::Blue).fg(Color::White));
            //.block(help_block);
            f.render_widget(help_paragraph, help_area);

            if let Some(filter_popup_state) = self.filter_popup_state.as_mut() {
                // Inform the popup if it is on top - it uses this to determine
                // whether or not to draw the cursor in the input
                let filter_popup_rect =
                    Utils::center(f.area(), Constraint::Max(80), Constraint::Length(12));
                f.render_widget(Clear, filter_popup_rect);

                let filter_widget = FilterPopupWidget;
                f.render_stateful_widget(filter_widget, filter_popup_rect, filter_popup_state);
            }

            if let Some(views_state) = self.views_state.as_mut() {
                let views_rect =
                    Utils::center(f.area(), Constraint::Percentage(60), Constraint::Length(12));
                f.render_widget(Clear, views_rect);

                let views_popup = ViewsListWidget;
                f.render_stateful_widget(views_popup, views_rect, views_state);
            }

            if let Some(input_box_state) = self.input_box_state.as_mut() {
                let input_rect =
                    Utils::center(f.area(), Constraint::Percentage(60), Constraint::Length(10));
                f.render_widget(Clear, input_rect);
                let input_box_widget = InputBoxWidget;
                f.render_stateful_widget(input_box_widget, input_rect, input_box_state);
            }

            // Draw the message box if needed
            if let Some(ref message_box) = self.message_box {
                let input_rect =
                    Utils::center(f.area(), Constraint::Percentage(60), Constraint::Length(10));
                f.render_widget(Clear, input_rect);
                message_box.draw(f);
            }
        })?;

        Ok(())
    }

    pub fn filter_frame_height(&self) -> u16 {
        match self.filter_frame_collapsed {
            true => 2,
            false => 8,
        }
    }

    pub fn render_view_frame(&mut self, area: Rect, f: &mut Frame) {
        let desc = if let Some(view) = self.model.current_view() {
            view.desc
        } else {
            "No Current View"
        };

        let view_desc = format!("View (V): {}", desc);

        let p = Paragraph::new(view_desc).alignment(Alignment::Center);
        f.render_widget(p, area);
    }

    pub fn render_filter_frame(&mut self, area: Rect, f: &mut Frame) {
        if self.filter_frame_collapsed {
            let count_str = if self.model.current_filters().is_empty() {
                "No Filters".to_owned()
            } else {
                format!("{} Hidden", self.model.current_filters().len())
            };

            let p =
                Paragraph::new(format!("Filters - {} (ctrl-f to expand)", count_str)).centered();
            f.render_widget(p, area);
        } else {
            let filter_frame_view = FilterFrameView::new(
                &mut self.filter_frame,
                &self.model,
                matches!(self.focus, Focus::Filters),
            );
            f.render_widget(filter_frame_view, area);
        }
    }

    pub fn explore(&mut self, db: &Database) -> Result<(), FsPulseError> {
        enable_raw_mode()?;
        let mut stdout = io::stdout();
        execute!(stdout, EnterAlternateScreen, EnableMouseCapture)?;
        let backend = CrosstermBackend::new(stdout);
        let mut terminal = Terminal::new(backend)?;

        loop {
            if self.needs_query_refresh {
                self.refresh_query(db);
            }
            self.draw(&mut terminal)?;

            // Handle input
            if event::poll(std::time::Duration::from_millis(250))? {
                if let Event::Key(key) = event::read()? {
                    if key.kind == KeyEventKind::Release {
                        continue;
                    }
                    if self.modal_input_handled(key) {
                        continue;
                    }

                    match (key.code, key.modifiers) {
                        (KeyCode::Char('i'), _) | (KeyCode::Char('I'), _) => {
                            self.set_current_type(DomainType::Items)
                        }
                        (KeyCode::Char('c'), _) | (KeyCode::Char('C'), _) => {
                            self.set_current_type(DomainType::Changes)
                        }
                        (KeyCode::Char('s'), _) | (KeyCode::Char('S'), _) => {
                            self.set_current_type(DomainType::Scans)
                        }
                        (KeyCode::Char('r'), _) | (KeyCode::Char('R'), _) => {
                            self.set_current_type(DomainType::Roots)
                        }
                        (KeyCode::Char('v'), _) | (KeyCode::Char('V'), _) => {
                            self.show_views();
                        }
                        (KeyCode::Char('f'), KeyModifiers::CONTROL) => {
                            self.filter_frame_collapsed = !self.filter_frame_collapsed;
                            if self.focus == Focus::Filters {
                                self.focus = self.next_focus(self.focus)
                            }
                        }

                        // Show Limit Input
                        (KeyCode::Char('l'), _) | (KeyCode::Char('L'), _) => {
                            self.show_limit_input();
                        }

                        // Quit
                        (KeyCode::Char('q'), _) | (KeyCode::Char('Q'), _) => {
                            break;
                        }
                        (KeyCode::Tab, _) => {
                            self.focus = self.next_focus(self.focus);
                        }
                        (KeyCode::BackTab, _) => {
                            self.focus = self.prev_focus(self.focus);
                        }
                        _ => {
                            self.dispatch_key_to_active_frame(key);
                        }
                    }
                }
            }
        }

        disable_raw_mode()?;
        execute!(
            terminal.backend_mut(),
            LeaveAlternateScreen,
            DisableMouseCapture
        )?;
        terminal.show_cursor()?;

        Ok(())
    }

    fn modal_input_handled(&mut self, key: KeyEvent) -> bool {
        if let Some(ref message_box) = self.message_box {
            if message_box.is_dismiss_event(key) {
                self.message_box = None;
            }
            // skip all handling below
            return true;
        }

        if let Some(views_state) = self.views_state.as_mut() {
            let action = views_state.handle_key(key);
            if let Some(action) = action {
                match action {
                    ExplorerAction::Dismiss => self.views_state = None,
                    ExplorerAction::ApplyView(saved_view) => {
                        self.views_state = None;
                        self.apply_view(saved_view);
                    }
                    _ => {}
                }
            }

            return true;
        }

        if let Some(ref mut filter_popup_state) = self.filter_popup_state {
            let action = filter_popup_state.handle_key(key);
            if let Some(action) = action {
                match action {
                    ExplorerAction::Dismiss => self.filter_popup_state = None,
                    ExplorerAction::ShowMessage(message_box) => {
                        self.message_box = Some(message_box)
                    }
                    ExplorerAction::AddFilter(filter) => {
                        self.model.current_filters_mut().push(filter);
                        self.filter_popup_state = None;
                        self.filter_frame
                            .set_selected(self.model.current_filters().len());

                        self.needs_query_refresh = true;
                        self.query_resets_selection = true;
                    }
                    ExplorerAction::UpdateFilter(filter_index, new_filter_text) => {
                        if let Some(filter) = self.model.current_filters_mut().get_mut(filter_index)
                        {
                            if filter.filter_text != new_filter_text {
                                filter.filter_text = new_filter_text;
                                self.needs_query_refresh = true;
                                self.query_resets_selection = true;
                            }
                        }

                        self.filter_popup_state = None;
                    }
                    _ => {}
                }
            }

            return true;
        }

        if let Some(input_box_state) = self.input_box_state.as_mut() {
            let action = input_box_state.handle_key(key);
            if let Some(action) = action {
                match action {
                    ExplorerAction::Dismiss => self.input_box_state = None,
                    ExplorerAction::SetLimit(new_limit) => {
                        self.model.set_current_limit(new_limit);
                        self.input_box_state = None;

                        self.needs_query_refresh = true;
                        self.query_resets_selection = false;
                    }
                    _ => {}
                }
            }

            return true;
        }

        false
    }

    fn dispatch_key_to_active_frame(&mut self, key: KeyEvent) {
        let action = match self.focus {
            Focus::Tabs => self.handle_tab_section_key(key),
            Focus::Limit => LimitWidget::handle_key(key),
            Focus::ColumnSelector => self.column_frame.handle_key(&mut self.model, key),
            Focus::DataGrid => self.grid_frame.handle_key(key),
            Focus::Filters => self.filter_frame.handle_key(&self.model, key),
        };

        if let Some(action) = action {
            match action {
                ExplorerAction::RefreshQuery(reset_selection) => {
                    self.needs_query_refresh = true;
                    self.query_resets_selection = reset_selection;
                }
                ExplorerAction::ShowMessage(message_box) => self.message_box = Some(message_box),
                ExplorerAction::ShowLimit => self.show_limit_input(),
                ExplorerAction::ShowAddFilter(filter_popup) => {
                    self.filter_popup_state = Some(filter_popup)
                }
                ExplorerAction::DeleteFilter(filter_index) => {
                    self.model.current_filters_mut().remove(filter_index);
                    if filter_index > self.model.current_filters().len() {
                        self.filter_frame.set_selected(filter_index - 1);
                    }

                    self.needs_query_refresh = true;
                    self.query_resets_selection = true;
                }
                ExplorerAction::ShowEditFilter(filter_index) => {
                    if let Some(filter) = self.model.current_filters().get(filter_index) {
                        let edit_filter_popup = FilterPopupState::new_edit_filter_popup(
                            filter.col_name,
                            filter_index,
                            filter.col_type_info,
                            filter.filter_text.to_owned(),
                        );
                        self.filter_popup_state = Some(edit_filter_popup);
                    }
                }
                _ => unreachable!(),
            }
        }
    }

    fn next_focus(&self, current_focus: Focus) -> Focus {
        let mut next = match current_focus {
            Focus::Tabs => Focus::Filters,
            Focus::Filters => Focus::Limit,
            Focus::Limit => Focus::ColumnSelector,
            Focus::ColumnSelector => Focus::DataGrid,
            Focus::DataGrid => Focus::Tabs,
        };

        // if necessary, recurse until we find a focusable frame
        if next == Focus::Filters && self.filter_frame_collapsed {
            next = self.next_focus(next);
        }

        next
    }

    fn prev_focus(&self, current_focus: Focus) -> Focus {
        let mut prev = match current_focus {
            Focus::Tabs => Focus::DataGrid,
            Focus::DataGrid => Focus::ColumnSelector,
            Focus::ColumnSelector => Focus::Limit,
            Focus::Limit => Focus::Filters,
            Focus::Filters => Focus::Tabs,
        };

        // if necessary, recurse until we find a focusable frame
        if prev == Focus::Filters && self.filter_frame_collapsed {
            prev = self.prev_focus(prev)
        }

        prev
    }

    // Help String Pattern (for all sections):
    //
    // - Each section’s help string uses the same structure and order of keybindings.
    // - The pattern is:
    //
    //   [Section-specific keys]  |  Tab: Next Section  |  [Global shortcuts]  |  Q: Quit
    //
    // - Section-specific keys:
    //     - Navigation (e.g., ↑↓, ←→, PgUp/PgDn, Home/End)
    //     - Actions (e.g., Enter, Space, Del, +/-)
    // - Global shortcuts:
    //     - Typed letters that invoke app-wide actions (e.g., I/C/S/R to change type, L to edit limit)
    //
    // - All keys use uppercase letters (e.g., Q, L) for consistency.
    // - Delimit sections with " | ".
    // - Avoid including the name of the focused frame unless necessary (focus is indicated visually).
    fn help_text(&self) -> &'static str {
        match self.focus {
            Focus::Tabs => "← →: Switch Type  |  Tab: Next Section  |  I/C/S/R: Switch to Items/Changes/Scans/Roots  |  q: Quit",
            Focus::Limit => "Space/Enter: Edit Limit  |  Tab: Next Section  |  L: Edit Limit  |  q: Quit",
            Focus::Filters => "↑↓: Navigate  |  Space/Enter: Edit  |  Del: Delete  |  Tab: Next Section  |  Q: Quit",
            Focus::ColumnSelector => "↑↓: Navigate  |  Space/Enter: Toggle  |  + / -: Reorder  |  F: Add Filter  |  Tab: Next Section  |  Q: Quit",
            Focus::DataGrid => "↑↓: Scroll  |  PgUp/PgDn: Page  |  Home/End: Top/Bottom  |  Tab: Next Section  |  Q: Quit",
        }
    }

    fn build_query_and_columns(&mut self) -> Result<(String, Vec<ColumnInfo>), FsPulseError> {
        let mut cols = Vec::new();

        // Build the new query
        let mut query = self.model.current_type().as_str().to_ascii_lowercase();

        // Build the where clause
        let mut first_filter = true;
        for filter in self.model.current_filters() {
            if first_filter {
                query.push_str(" where ");
                first_filter = false;
            } else {
                query.push_str(", ");
            }
            query.push_str(filter.col_name);
            query.push_str(":(");
            query.push_str(&filter.filter_text);
            query.push(')')
        }

        // Build the "show" clause and cols vector
        // It's by design that we allow a query with no visible columns
        // We'll display an empty result with an explanatory message
        // in the data grid
        let mut first_col = true;
        for col in self.model.current_columns() {
            if col.selected {
                match first_col {
                    true => {
                        query.push_str(" show ");
                        first_col = false
                    }
                    false => query.push_str(", "),
                }
                cols.push(*col);
                query.push_str(col.name_db);
            }
        }

        // Implement Order By.
        // TODO - there's a caveat to this implemenation which is that the user
        // can put an order-by directive on a hidden column. Since SQL requires
        // order by to only be on columns in the select list, we current just skip
        // hidden columns in this traversal. Consider doing something smarter like
        // including the hidden columns in the query but not displaying them in the
        // UI. Not sure this is worth it, though
        first_col = true;
        for col in self.model.current_columns() {
            if col.selected && col.order_direction != OrderDirection::None {
                match first_col {
                    true => {
                        query.push_str(" order by ");
                        first_col = false;
                    }
                    false => query.push_str(", "),
                }
                query.push_str(&format!(
                    "{} {}",
                    col.name_db,
                    col.order_direction.to_query_term()
                ));
            }
        }

        // Build the Limit clause
        let limit = self.model.current_limit();
        if !limit.is_empty() {
            query.push_str(" limit ");
            query.push_str(&limit);
        }

        Ok((query, cols))
    }

    fn refresh_query(&mut self, db: &Database) {
        match self.refresh_query_impl(db) {
            Ok(()) => {}
            Err(err) => {
                self.message_box = Some(MessageBox::new(MessageBoxType::Error, err.to_string()))
            }
        }

        self.needs_query_refresh = false;
        self.query_resets_selection = false;
    }

    fn refresh_query_impl(&mut self, db: &Database) -> Result<(), FsPulseError> {
        let (query_str, columns) = self.build_query_and_columns()?;

        match QueryProcessor::execute_query(db, &query_str) {
            Ok(rows) => {
                self.grid_frame
                    .set_data(self.query_resets_selection, columns, rows);
                //self.error_message = None;
                Ok(())
            }
            Err(err) => Err(err),
        }
    }

    fn handle_tab_section_key(&mut self, key: KeyEvent) -> Option<ExplorerAction> {
        let action = None;

        match key.code {
            KeyCode::Left => {
                let new_type = match self.model.current_type() {
                    DomainType::Items => DomainType::Roots,
                    DomainType::Changes => DomainType::Items,
                    DomainType::Scans => DomainType::Changes,
                    DomainType::Roots => DomainType::Scans,
                };
                self.set_current_type(new_type);
            }
            KeyCode::Right => {
                let new_type = match self.model.current_type() {
                    DomainType::Items => DomainType::Changes,
                    DomainType::Changes => DomainType::Scans,
                    DomainType::Scans => DomainType::Roots,
                    DomainType::Roots => DomainType::Items,
                };
                self.set_current_type(new_type);
            }
            _ => {}
        }

        action
    }

    fn show_limit_input(&mut self) {
        self.input_box_state = Some(InputBoxState::new(
            "Choose a new limit".into(),
            Some(self.model.current_limit()),
        ));
    }

    fn show_views(&mut self) {
        self.views_state = Some(ViewsListState::new());
    }

    fn set_current_type(&mut self, new_type: DomainType) {
        self.model.set_current_type(new_type);
        self.needs_query_refresh = true;
        self.query_resets_selection = false;
    }

    fn apply_view(&mut self, saved_view: &'static SavedView) {
        self.model.set_current_type(saved_view.type_selection);
        self.model.set_current_view(Some(saved_view));

        // Setting a view replaces existing filters
        self.model.current_filters_mut().clear();

        for filter_spec in saved_view.filters {
            let col_info = self
                .model
                .current_columns()
                .iter()
                .find(|col| col.name_db == filter_spec.col_name);
            if let Some(col_info) = col_info {
                let filter = Filter::new(
                    filter_spec.col_name,
                    col_info.col_type.info().type_name,
                    col_info.col_type.info(),
                    filter_spec.filter_text.to_owned(),
                );
                self.model.current_filters_mut().push(filter);
            }
        }

        self.model.reset_current_columns();

        for column_spec in saved_view.columns {
            if let Some(col_info) = self
                .model
                .current_columns_mut()
                .iter_mut()
                .find(|col_info| col_info.name_db == column_spec.col_name)
            {
                col_info.selected = column_spec.show_col;
                col_info.order_direction = column_spec.order_direction;
            }
        }

        self.needs_query_refresh = true;
        self.query_resets_selection = true;
    }
}<|MERGE_RESOLUTION|>--- conflicted
+++ resolved
@@ -3,10 +3,7 @@
 
 use ratatui::crossterm::event::{
     self, DisableMouseCapture, EnableMouseCapture, Event, KeyCode, KeyEvent, KeyEventKind,
-<<<<<<< HEAD
-=======
-    KeyModifiers,
->>>>>>> c5a57564
+    KeyModifiers, KeyEventKind,
 };
 use ratatui::crossterm::execute;
 use ratatui::crossterm::terminal::{
