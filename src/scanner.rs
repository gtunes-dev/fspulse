--- conflicted
+++ resolved
@@ -28,13 +28,9 @@
 use crate::{database::Database, error::FsPulseError, scans::Scan};
 
 use crossbeam_channel::bounded;
-<<<<<<< HEAD
 use log::{error, info, Level};
 use logging_timer::timer;
-=======
-use log::{error, info};
 use rusqlite::Connection;
->>>>>>> d458f99c
 use threadpool::ThreadPool;
 
 use std::fs::Metadata;
@@ -552,20 +548,11 @@
         metadata: &Metadata,
         computed_size: Option<i64>,
     ) -> Result<i64, FsPulseError> {
-<<<<<<< HEAD
         let _tmr = timer!(Level::Trace; "handle_scan_item", "{}", path.display());
 
-        // load the item
-        let path_str = path.to_string_lossy();
-        let existing_item = {
-            let _tmr = timer!(Level::Trace; "db::get_by_root_path_type", "{}", path_str);
-            Item::get_by_root_path_type(db, scan.root_id(), &path_str, item_type)?
-        };
-=======
         // load the item
         let path_str = path.to_string_lossy();
         let existing_item = Item::get_by_root_path_type(ctx.conn, ctx.scan.root_id(), &path_str, item_type)?;
->>>>>>> d458f99c
 
         let mod_date = metadata
             .modified()
@@ -592,14 +579,8 @@
 
             if existing_item.is_ts() {
                 // Rehydrate a tombstone
-<<<<<<< HEAD
-                let _tmr = timer!(Level::Trace; "db::immediate_transaction rehydrate_tombstone", "{}", path_str);
-                db.immediate_transaction(|conn| {
-                    let rows_updated = conn.execute(
-=======
                 ctx.execute_batch_write(|c| {
                     let rows_updated = c.execute(
->>>>>>> d458f99c
                         "UPDATE items SET
                                 is_ts = 0,
                                 mod_date = ?,
@@ -660,14 +641,9 @@
                     Ok(())
                 })?;
             } else if meta_change {
-<<<<<<< HEAD
                 let _tmr = timer!(Level::Trace; "db::immediate_transaction meta_change", "{}", path_str);
-                db.immediate_transaction(|conn| {
-                    let rows_updated = conn.execute(
-=======
                 ctx.execute_batch_write(|c| {
                     let rows_updated = c.execute(
->>>>>>> d458f99c
                         "UPDATE items SET
                             mod_date = ?,
                             size = ?,
@@ -708,19 +684,11 @@
                 })?;
             } else {
                 // No change - just update last_scan
-<<<<<<< HEAD
-                let _tmr = timer!(Level::Trace; "db::update_last_scan", "{}", path_str);
-                let rows_updated = db.conn().execute(
-                    "UPDATE items SET last_scan = ? WHERE item_id = ?",
-                    (scan.scan_id(), existing_item.item_id()),
-                )?;
-=======
                 ctx.execute_batch_write(|c| {
                     let rows_updated = c.execute(
                         "UPDATE items SET last_scan = ? WHERE item_id = ?",
                         (ctx.scan.scan_id(), existing_item.item_id()),
                     )?;
->>>>>>> d458f99c
 
                     if rows_updated == 0 {
                         return Err(FsPulseError::Error(format!(
@@ -733,16 +701,10 @@
             }
         } else {
             // Item is new, insert into items and changes tables
-<<<<<<< HEAD
             let _tmr = timer!(Level::Trace; "db::immediate_transaction new_item", "{}", path_str);
-            db.immediate_transaction(|conn| {
-                conn.execute("INSERT INTO items (root_id, item_path, item_type, mod_date, size, val, last_scan) VALUES (?, ?, ?, ?, ?, ?, ?)",
-                    (scan.root_id(), &path_str, item_type.as_i64(), mod_date, size, ValidationState::Unknown.as_i64(), scan.scan_id()))?;
-=======
             ctx.execute_batch_write(|c| {
                 c.execute("INSERT INTO items (root_id, item_path, item_type, mod_date, size, val, last_scan) VALUES (?, ?, ?, ?, ?, ?, ?)",
                     (ctx.scan.root_id(), &path_str, item_type.as_i64(), mod_date, size, ValidationState::Unknown.as_i64(), ctx.scan.scan_id()))?;
->>>>>>> d458f99c
 
                 let item_id: i64 = c.query_row("SELECT last_insert_rowid()", [], |row| row.get(0))?;
 
